--- conflicted
+++ resolved
@@ -6,11 +6,7 @@
 	"errors"
 	"flag"
 	"fmt"
-<<<<<<< HEAD
-	"io"
 	"log"
-=======
->>>>>>> 0532c6a4
 	"net/http"
 	"net/url"
 	"os"
@@ -62,17 +58,12 @@
 	}
 }
 
-<<<<<<< HEAD
-func crawl(w io.Writer, url string, threads int, depth int, insecure bool) {
+func crawl(results chan<- string, url string, threads int, depth int, insecure bool) {
 	hostname, err := extractHostname(url)
 	if err != nil {
 		log.Println("Error parsing URL:", err)
 		return
 	}
-
-=======
-func crawl(results chan<- string, url string, threads int, depth int, insecure bool) {
->>>>>>> 0532c6a4
 	// Instantiate default collector
 	c := colly.NewCollector(
 		// limit crawling to the domain of the specified URL
